--- conflicted
+++ resolved
@@ -39,18 +39,12 @@
             'normalize_act': True,
             'frame_skip': 5,
             # Randomization in goals
-<<<<<<< HEAD
+
             'goal_pos': (-.020, .020),      # +- 2 cm
             'goal_rot': (-3.14, 3.14),      # +-180 degrees
             # Randomization in physical properties of the die
             'obj_size_change': 0.007,       # +-7mm delta change in object size
             'obj_mass_range': (0.050, 0.250),# 50gms to 250 gms
-=======
-            'goal_pos': (-.020, .020),  # +- 2 cm
-            'goal_rot': (-3.14, 3.14),   # +-180 degrees
-            # Randomization in physical properties of the die
-            'obj_size_change': 0.007, # +-7mm delta change in object size
->>>>>>> 16a40000
             'obj_friction_change': (0.2, 0.001, 0.00002) # nominal: 1.0, 0.005, 0.0001
         }
     )
